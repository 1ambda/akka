/**
 * Copyright (C) 2009-2011 Typesafe Inc. <http://www.typesafe.com>
 */

package akka.actor

import akka.routing.{ RouterType, FailureDetectorType }
import akka.AkkaApplication

object DeploymentConfig {

  // --------------------------------
  // --- Deploy
  // --------------------------------
  case class Deploy(
    address: String,
    recipe: Option[ActorRecipe],
    routing: Routing = Direct,
    nrOfInstances: NrOfInstances = ZeroNrOfInstances,
    failureDetector: FailureDetector = RemoveConnectionOnFirstFailureLocalFailureDetector,
    scope: Scope = LocalScope) {
    Address.validate(address)
  }

  // --------------------------------
  // --- Actor Recipe
  // --------------------------------
  case class ActorRecipe(implementationClass: Class[_ <: Actor]) //TODO Add ActorConfiguration here

  // --------------------------------
  // --- Routing
  // --------------------------------
  sealed trait Routing
  case class CustomRouter(router: AnyRef) extends Routing

  // For Java API
  case class Direct() extends Routing
  case class RoundRobin() extends Routing
  case class Random() extends Routing
  case class LeastCPU() extends Routing
  case class LeastRAM() extends Routing
  case class LeastMessages() extends Routing

  // For Scala API
  case object Direct extends Routing
  case object RoundRobin extends Routing
  case object Random extends Routing
  case object LeastCPU extends Routing
  case object LeastRAM extends Routing
  case object LeastMessages extends Routing

  // --------------------------------
  // --- FailureDetector
  // --------------------------------
  sealed trait FailureDetector
  case class BannagePeriodFailureDetector(timeToBan: Long) extends FailureDetector
  case class CustomFailureDetector(className: String) extends FailureDetector

  // For Java API
  case class RemoveConnectionOnFirstFailureLocalFailureDetector() extends FailureDetector
  case class RemoveConnectionOnFirstFailureFailureDetector() extends FailureDetector

  // For Scala API
  case object RemoveConnectionOnFirstFailureLocalFailureDetector extends FailureDetector
  case object RemoveConnectionOnFirstFailureFailureDetector extends FailureDetector

  // --------------------------------
  // --- Scope
  // --------------------------------
  sealed trait Scope
<<<<<<< HEAD
=======
  case class ClusterScope(
    preferredNodes: Iterable[Home] = Vector(Node(Config.nodename)),
    replication: ReplicationScheme = Transient) extends Scope

  case class RemoteScope(nodes: Iterable[RemoteAddress]) extends Scope
>>>>>>> 9c888734

  // For Java API
  case class LocalScope() extends Scope

  // For Scala API
  case object LocalScope extends Scope

  case class RemoteAddress(hostname: String, port: Int)

  // --------------------------------
  // --- Home
  // --------------------------------
  sealed trait Home
  //  case class Host(hostName: String) extends Home
  case class Node(nodeName: String) extends Home
  //  case class IP(ipAddress: String) extends Home

  // --------------------------------
  // --- Replicas
  // --------------------------------

  class NrOfInstances(val factor: Int) extends Serializable {
    if (factor < 0) throw new IllegalArgumentException("nr-of-instances can not be negative")
    override def hashCode = 0 + factor.##
    override def equals(other: Any) = NrOfInstances.unapply(this) == NrOfInstances.unapply(other)
    override def toString = "NrOfInstances(" + factor + ")"
  }

  object NrOfInstances {
    def apply(factor: Int): NrOfInstances = new NrOfInstances(factor)
    def unapply(other: Any) = other match {
      case x: NrOfInstances ⇒ import x._; Some(factor)
      case _                ⇒ None
    }
  }

  // For Java API
  class AutoNrOfInstances extends NrOfInstances(-1)
  class ZeroNrOfInstances extends NrOfInstances(0)

  // For Scala API
  case object AutoNrOfInstances extends AutoNrOfInstances
  case object ZeroNrOfInstances extends ZeroNrOfInstances

  // --------------------------------
  // --- Replication
  // --------------------------------
  sealed trait ReplicationScheme

  // For Java API
  case class Transient() extends ReplicationScheme

  // For Scala API
  case object Transient extends ReplicationScheme
  case class Replication(
    storage: ReplicationStorage,
    strategy: ReplicationStrategy) extends ReplicationScheme

  // --------------------------------
  // --- ReplicationStorage
  // --------------------------------
  sealed trait ReplicationStorage

  // For Java API
  case class TransactionLog() extends ReplicationStorage
  case class DataGrid() extends ReplicationStorage

  // For Scala API
  case object TransactionLog extends ReplicationStorage
  case object DataGrid extends ReplicationStorage

  // --------------------------------
  // --- ReplicationStrategy
  // --------------------------------
  sealed trait ReplicationStrategy

  // For Java API
  sealed class WriteBehind extends ReplicationStrategy
  sealed class WriteThrough extends ReplicationStrategy

  // For Scala API
  case object WriteBehind extends WriteBehind
  case object WriteThrough extends WriteThrough

  // --------------------------------
  // --- Helper methods for parsing
  // --------------------------------

  def nodeNameFor(home: Home): String = home match {
    case Node(nodename) ⇒ nodename
    //    case Host("localhost") ⇒ Config.nodename
    //    case IP("0.0.0.0")     ⇒ Config.nodename
    //    case IP("127.0.0.1")   ⇒ Config.nodename
    //    case Host(hostname)    ⇒ throw new UnsupportedOperationException("Specifying preferred node name by 'hostname' is not yet supported. Use the node name like: preferred-nodes = [\"node:node1\"]")
    //    case IP(address)       ⇒ throw new UnsupportedOperationException("Specifying preferred node name by 'IP address' is not yet supported. Use the node name like: preferred-nodes = [\"node:node1\"]")
  }

  def failureDetectorTypeFor(failureDetector: FailureDetector): FailureDetectorType = failureDetector match {
    case BannagePeriodFailureDetector(timeToBan) ⇒ FailureDetectorType.BannagePeriodFailureDetector(timeToBan)
    case RemoveConnectionOnFirstFailureLocalFailureDetector ⇒ FailureDetectorType.RemoveConnectionOnFirstFailureLocalFailureDetector
    case RemoveConnectionOnFirstFailureLocalFailureDetector() ⇒ FailureDetectorType.RemoveConnectionOnFirstFailureLocalFailureDetector
    case RemoveConnectionOnFirstFailureFailureDetector ⇒ FailureDetectorType.RemoveConnectionOnFirstFailureFailureDetector
    case RemoveConnectionOnFirstFailureFailureDetector() ⇒ FailureDetectorType.RemoveConnectionOnFirstFailureFailureDetector
    case CustomFailureDetector(implClass) ⇒ FailureDetectorType.CustomFailureDetector(implClass)
    case unknown ⇒ throw new UnsupportedOperationException("Unknown FailureDetector [" + unknown + "]")
  }

  def routerTypeFor(routing: Routing): RouterType = routing match {
    case Direct          ⇒ RouterType.Direct
    case Direct()        ⇒ RouterType.Direct
    case RoundRobin      ⇒ RouterType.RoundRobin
    case RoundRobin()    ⇒ RouterType.RoundRobin
    case Random          ⇒ RouterType.Random
    case Random()        ⇒ RouterType.Random
    case LeastCPU        ⇒ RouterType.LeastCPU
    case LeastCPU()      ⇒ RouterType.LeastCPU
    case LeastRAM        ⇒ RouterType.LeastRAM
    case LeastRAM()      ⇒ RouterType.LeastRAM
    case LeastMessages   ⇒ RouterType.LeastMessages
    case LeastMessages() ⇒ RouterType.LeastMessages
    case c: CustomRouter ⇒ throw new UnsupportedOperationException("Unknown Router [" + c + "]")
  }

  def isReplicated(replicationScheme: ReplicationScheme): Boolean =
    isReplicatedWithTransactionLog(replicationScheme) ||
      isReplicatedWithDataGrid(replicationScheme)

  def isWriteBehindReplication(replicationScheme: ReplicationScheme): Boolean = replicationScheme match {
    case _: Transient | Transient ⇒ false
    case Replication(_, strategy) ⇒
      strategy match {
        case _: WriteBehind | WriteBehind   ⇒ true
        case _: WriteThrough | WriteThrough ⇒ false
      }
  }

  def isWriteThroughReplication(replicationScheme: ReplicationScheme): Boolean = replicationScheme match {
    case _: Transient | Transient ⇒ false
    case Replication(_, strategy) ⇒
      strategy match {
        case _: WriteBehind | WriteBehind   ⇒ true
        case _: WriteThrough | WriteThrough ⇒ false
      }
  }

  def isReplicatedWithTransactionLog(replicationScheme: ReplicationScheme): Boolean = replicationScheme match {
    case _: Transient | Transient ⇒ false
    case Replication(storage, _) ⇒
      storage match {
        case _: TransactionLog | TransactionLog ⇒ true
        case _: DataGrid | DataGrid             ⇒ throw new UnsupportedOperationException("ReplicationStorage 'DataGrid' is no supported yet")
      }
  }

  def isReplicatedWithDataGrid(replicationScheme: ReplicationScheme): Boolean = replicationScheme match {
    case _: Transient | Transient ⇒ false
    case Replication(storage, _) ⇒
      storage match {
        case _: TransactionLog | TransactionLog ⇒ false
        case _: DataGrid | DataGrid             ⇒ throw new UnsupportedOperationException("ReplicationStorage 'DataGrid' is no supported yet")
      }
  }

}

/**
 * Module holding the programmatic deployment configuration classes.
 * Defines the deployment specification.
 * Most values have defaults and can be left out.
 *
 * @author <a href="http://jonasboner.com">Jonas Bon&#233;r</a>
 */
class DeploymentConfig(val application: AkkaApplication) {

  import DeploymentConfig._

  case class ClusterScope(
    preferredNodes: Iterable[Home] = Vector(Node(application.nodename)),
    replication: ReplicationScheme = Transient) extends Scope

  case class RemoteScope(
    hostname: String = "localhost",
    port: Int = application.AkkaConfig.REMOTE_SERVER_PORT) extends Scope

  def isHomeNode(homes: Iterable[Home]): Boolean = homes exists (home ⇒ nodeNameFor(home) == application.nodename)

  def replicationSchemeFor(deployment: Deploy): Option[ReplicationScheme] = deployment match {
    case Deploy(_, _, _, _, _, ClusterScope(_, replicationScheme)) ⇒ Some(replicationScheme)
    case _ ⇒ None
  }

  def isReplicated(deployment: Deploy): Boolean = replicationSchemeFor(deployment) match {
    case Some(replicationScheme) ⇒ DeploymentConfig.isReplicated(replicationScheme)
    case _                       ⇒ false
  }

}<|MERGE_RESOLUTION|>--- conflicted
+++ resolved
@@ -68,14 +68,6 @@
   // --- Scope
   // --------------------------------
   sealed trait Scope
-<<<<<<< HEAD
-=======
-  case class ClusterScope(
-    preferredNodes: Iterable[Home] = Vector(Node(Config.nodename)),
-    replication: ReplicationScheme = Transient) extends Scope
-
-  case class RemoteScope(nodes: Iterable[RemoteAddress]) extends Scope
->>>>>>> 9c888734
 
   // For Java API
   case class LocalScope() extends Scope
@@ -256,9 +248,7 @@
     preferredNodes: Iterable[Home] = Vector(Node(application.nodename)),
     replication: ReplicationScheme = Transient) extends Scope
 
-  case class RemoteScope(
-    hostname: String = "localhost",
-    port: Int = application.AkkaConfig.REMOTE_SERVER_PORT) extends Scope
+  case class RemoteScope(nodes: Iterable[RemoteAddress]) extends Scope
 
   def isHomeNode(homes: Iterable[Home]): Boolean = homes exists (home ⇒ nodeNameFor(home) == application.nodename)
 
