/**
 * Copyright (C) 2009-2011 Scalable Solutions AB <http://scalablesolutions.se>
 */

package akka.actor

import org.scalatest.BeforeAndAfterEach
import akka.testkit._
import akka.util.duration._
import java.util.concurrent.atomic._

class DeathWatchSpec extends AkkaSpec with BeforeAndAfterEach with ImplicitSender {

  "The Death Watch" must {
    def expectTerminationOf(actorRef: ActorRef) = expectMsgPF(5 seconds, actorRef + ": Stopped or Already terminated when linking") {
      case Terminated(`actorRef`, ex: ActorKilledException) if ex.getMessage == "Stopped" || ex.getMessage == "Already terminated when linking" ⇒ true
    }

    "notify with one Terminated message when an Actor is stopped" in {
      val terminal = actorOf(Props(context ⇒ { case _ ⇒ }))

      testActor startsMonitoring terminal

      testActor ! "ping"
      expectMsg("ping")

      terminal ! PoisonPill

      expectTerminationOf(terminal)
    }

    "notify with all monitors with one Terminated message when an Actor is stopped" in {
      val terminal = actorOf(Props(context ⇒ { case _ ⇒ }))
      val monitor1, monitor2, monitor3 =
        actorOf(Props(new Actor {
          watch(terminal)
          def receive = { case t: Terminated ⇒ testActor ! t }
        }))

      terminal ! PoisonPill

      expectTerminationOf(terminal)
      expectTerminationOf(terminal)
      expectTerminationOf(terminal)

      monitor1.stop()
      monitor2.stop()
      monitor3.stop()
    }

    "notify with _current_ monitors with one Terminated message when an Actor is stopped" in {
      val terminal = actorOf(Props(context ⇒ { case _ ⇒ }))
      val monitor1, monitor3 =
        actorOf(Props(new Actor {
          watch(terminal)
          def receive = { case t: Terminated ⇒ testActor ! t }
        }))
      val monitor2 = actorOf(Props(new Actor {
        watch(terminal)
        unwatch(terminal)
        def receive = {
          case "ping"        ⇒ sender ! "pong"
          case t: Terminated ⇒ testActor ! t
        }
      }))

      monitor2 ! "ping"

      expectMsg("pong") //Needs to be here since startsMonitoring and stopsMonitoring are asynchronous

      terminal ! PoisonPill

      expectTerminationOf(terminal)
      expectTerminationOf(terminal)

      monitor1.stop()
      monitor2.stop()
      monitor3.stop()
    }

    "notify with a Terminated message once when an Actor is stopped but not when restarted" in {
      filterException[ActorKilledException] {
<<<<<<< HEAD
        val supervisor = actorOf(Props[Supervisor].withFaultHandler(OneForOneStrategy(List(classOf[Exception]), Some(2))))
        val terminalProps = Props(context ⇒ { case x ⇒ context.channel ! x })
        val terminal = (supervisor ? terminalProps).as[ActorRef].get

        testActor startsMonitoring terminal
=======
        val supervisor = actorOf(Props(context ⇒ { case _ ⇒ }).withFaultHandler(OneForOneStrategy(List(classOf[Exception]), Some(2))))
        val terminal = actorOf(Props(context ⇒ { case x ⇒ context.channel ! x }).withSupervisor(supervisor))
        val monitor = actorOf(Props(new Actor {
          watch(terminal)
          def receive = { case t: Terminated ⇒ testActor ! t }
        }).withSupervisor(supervisor))
>>>>>>> 550ed58b

        terminal ! Kill
        terminal ! Kill
        (terminal ? "foo").as[String] must be === Some("foo")
        terminal ! Kill

        expectTerminationOf(terminal)
        terminal.isShutdown must be === true

        supervisor.stop()
      }
    }

    "fail a monitor which does not handle Terminated()" in {
      filterEvents(EventFilter[ActorKilledException], EventFilter[DeathPactException]) {
        val supervisor = actorOf(Props[Supervisor].withFaultHandler(OneForOneStrategy(List(classOf[Exception]), Some(0))))

        val failed, brother = (supervisor ? Props.empty).as[ActorRef].get
        brother startsMonitoring failed
        testActor startsMonitoring brother

        failed ! Kill
        expectMsgPF() {
          case Terminated(brother, DeathPactException(failed, _: ActorKilledException)) ⇒ true
        }
      }
    }
  }

}<|MERGE_RESOLUTION|>--- conflicted
+++ resolved
@@ -13,7 +13,7 @@
 
   "The Death Watch" must {
     def expectTerminationOf(actorRef: ActorRef) = expectMsgPF(5 seconds, actorRef + ": Stopped or Already terminated when linking") {
-      case Terminated(`actorRef`, ex: ActorKilledException) if ex.getMessage == "Stopped" || ex.getMessage == "Already terminated when linking" ⇒ true
+      case Terminated(`actorRef`) ⇒ true
     }
 
     "notify with one Terminated message when an Actor is stopped" in {
@@ -80,20 +80,14 @@
 
     "notify with a Terminated message once when an Actor is stopped but not when restarted" in {
       filterException[ActorKilledException] {
-<<<<<<< HEAD
         val supervisor = actorOf(Props[Supervisor].withFaultHandler(OneForOneStrategy(List(classOf[Exception]), Some(2))))
         val terminalProps = Props(context ⇒ { case x ⇒ context.channel ! x })
         val terminal = (supervisor ? terminalProps).as[ActorRef].get
 
-        testActor startsMonitoring terminal
-=======
-        val supervisor = actorOf(Props(context ⇒ { case _ ⇒ }).withFaultHandler(OneForOneStrategy(List(classOf[Exception]), Some(2))))
-        val terminal = actorOf(Props(context ⇒ { case x ⇒ context.channel ! x }).withSupervisor(supervisor))
         val monitor = actorOf(Props(new Actor {
           watch(terminal)
           def receive = { case t: Terminated ⇒ testActor ! t }
-        }).withSupervisor(supervisor))
->>>>>>> 550ed58b
+        }))
 
         terminal ! Kill
         terminal ! Kill
@@ -109,16 +103,26 @@
 
     "fail a monitor which does not handle Terminated()" in {
       filterEvents(EventFilter[ActorKilledException], EventFilter[DeathPactException]) {
-        val supervisor = actorOf(Props[Supervisor].withFaultHandler(OneForOneStrategy(List(classOf[Exception]), Some(0))))
+        val supervisor = actorOf(Props[Supervisor]
+          .withFaultHandler(new OneForOneStrategy(FaultHandlingStrategy.makeDecider(List(classOf[Exception])), Some(0)) {
+            override def handleFailure(fail: Failed, stats: ChildRestartStats, children: Iterable[(ActorRef, ChildRestartStats)]) = {
+              testActor ! fail
+              super.handleFailure(fail, stats, children)
+            }
+          }))
 
         val failed, brother = (supervisor ? Props.empty).as[ActorRef].get
         brother startsMonitoring failed
         testActor startsMonitoring brother
 
         failed ! Kill
-        expectMsgPF() {
-          case Terminated(brother, DeathPactException(failed, _: ActorKilledException)) ⇒ true
+        val result = receiveWhile(3 seconds, messages = 3) {
+          case Failed(`failed`, _: ActorKilledException)       ⇒ 1
+          case Failed(`brother`, DeathPactException(`failed`)) ⇒ 2
+          case Terminated(`brother`)                           ⇒ 3
         }
+        testActor must not be 'shutdown
+        result must be(Seq(1, 2, 3))
       }
     }
   }
