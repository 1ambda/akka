--- conflicted
+++ resolved
@@ -2,37 +2,14 @@
 <project relativePaths="false" version="4">
   <component name="ChangeListManager">
     <list default="true" name="Default" comment="&#10;# Brief commit desciption here&#10;&#10;# Full commit description here (comment lines starting with '#' will not be included)&#10;&#10;">
-<<<<<<< HEAD
-      <change type="MODIFICATION" beforePath="$PROJECT_DIR$/kernel/src/test/scala/ActorTest.scala" afterPath="$PROJECT_DIR$/kernel/src/test/scala/ActorTest.scala" />
-      <change type="MODIFICATION" beforePath="$PROJECT_DIR$/kernel/src/main/scala/Kernel.scala" afterPath="$PROJECT_DIR$/kernel/src/main/scala/Kernel.scala" />
-      <change type="MODIFICATION" beforePath="$PROJECT_DIR$/kernel/src/main/scala/reactor/EventBasedDispatcher.scala" afterPath="$PROJECT_DIR$/kernel/src/main/scala/reactor/EventBasedDispatcher.scala" />
-      <change type="MODIFICATION" beforePath="$PROJECT_DIR$/fun-test-java/src/test/java/se/scalablesolutions/akka/api/ActiveObjectGuiceConfiguratorTest.java" afterPath="$PROJECT_DIR$/fun-test-java/src/test/java/se/scalablesolutions/akka/api/ActiveObjectGuiceConfiguratorTest.java" />
-      <change type="MODIFICATION" beforePath="$PROJECT_DIR$/kernel/src/main/scala/ActiveObject.scala" afterPath="$PROJECT_DIR$/kernel/src/main/scala/ActiveObject.scala" />
-      <change type="MODIFICATION" beforePath="$PROJECT_DIR$/kernel/src/main/scala/Transaction.scala" afterPath="$PROJECT_DIR$/kernel/src/main/scala/Transaction.scala" />
-      <change type="MODIFICATION" beforePath="$PROJECT_DIR$/kernel/src/main/scala/ResultOrFailure.scala" afterPath="$PROJECT_DIR$/kernel/src/main/scala/ResultOrFailure.scala" />
-      <change type="MODIFICATION" beforePath="$PROJECT_DIR$/kernel/src/test/scala/ThreadBasedDispatcherTest.scala" afterPath="$PROJECT_DIR$/kernel/src/test/scala/ThreadBasedDispatcherTest.scala" />
-      <change type="MODIFICATION" beforePath="$PROJECT_DIR$/akka.iws" afterPath="$PROJECT_DIR$/akka.iws" />
-      <change type="MODIFICATION" beforePath="$PROJECT_DIR$/kernel/src/test/scala/EventBasedDispatcherTest.scala" afterPath="$PROJECT_DIR$/kernel/src/test/scala/EventBasedDispatcherTest.scala" />
-      <change type="MODIFICATION" beforePath="$PROJECT_DIR$/kernel/src/main/scala/reactor/ThreadBasedDispatcher.scala" afterPath="$PROJECT_DIR$/kernel/src/main/scala/reactor/ThreadBasedDispatcher.scala" />
-      <change type="MODIFICATION" beforePath="$PROJECT_DIR$/fun-test-java/src/test/java/se/scalablesolutions/akka/api/PersistentStateTest.java" afterPath="$PROJECT_DIR$/fun-test-java/src/test/java/se/scalablesolutions/akka/api/PersistentStateTest.java" />
-      <change type="MODIFICATION" beforePath="$PROJECT_DIR$/kernel/src/main/scala/CassandraNode.scala" afterPath="$PROJECT_DIR$/kernel/src/main/scala/CassandraNode.scala" />
-      <change type="MODIFICATION" beforePath="$PROJECT_DIR$/kernel/src/main/scala/Actor.scala" afterPath="$PROJECT_DIR$/kernel/src/main/scala/Actor.scala" />
-      <change type="MODIFICATION" beforePath="$PROJECT_DIR$/kernel/src/main/scala/reactor/Future.scala" afterPath="$PROJECT_DIR$/kernel/src/main/scala/reactor/Future.scala" />
-      <change type="MODIFICATION" beforePath="$PROJECT_DIR$/fun-test-java/src/test/java/se/scalablesolutions/akka/api/PersistentStateful.java" afterPath="$PROJECT_DIR$/fun-test-java/src/test/java/se/scalablesolutions/akka/api/PersistentStateful.java" />
-      <change type="MODIFICATION" beforePath="$PROJECT_DIR$/kernel/src/main/scala/State.scala" afterPath="$PROJECT_DIR$/kernel/src/main/scala/State.scala" />
-      <change type="MODIFICATION" beforePath="$PROJECT_DIR$/kernel/src/main/scala/DataFlowVariable.scala" afterPath="$PROJECT_DIR$/kernel/src/main/scala/DataFlowVariable.scala" />
-      <change type="MODIFICATION" beforePath="$PROJECT_DIR$/kernel/src/main/scala/Logging.scala" afterPath="$PROJECT_DIR$/kernel/src/main/scala/Logging.scala" />
-=======
-      <change type="MOVED" beforePath="$PROJECT_DIR$/kernel/src/main/scala/reactor/EventDrivenDispatcher.scala" afterPath="$PROJECT_DIR$/kernel/src/main/scala/reactor/EventBasedDispatcher.scala" />
       <change type="MODIFICATION" beforePath="$PROJECT_DIR$/kernel/src/main/scala/GenericServer.scala" afterPath="$PROJECT_DIR$/kernel/src/main/scala/GenericServer.scala" />
-      <change type="MODIFICATION" beforePath="$PROJECT_DIR$/kernel/src/test/scala/GenericServerContainerSuite.scala" afterPath="$PROJECT_DIR$/kernel/src/test/scala/GenericServerContainerSuite.scala" />
       <change type="MODIFICATION" beforePath="$PROJECT_DIR$/kernel/src/main/scala/Supervisor.scala" afterPath="$PROJECT_DIR$/kernel/src/main/scala/Supervisor.scala" />
       <change type="MODIFICATION" beforePath="$PROJECT_DIR$/kernel/src/main/scala/reactor/Future.scala" afterPath="$PROJECT_DIR$/kernel/src/main/scala/reactor/Future.scala" />
+      <change type="MODIFICATION" beforePath="$PROJECT_DIR$/kernel/src/main/scala/reactor/EventBasedDispatcher.scala" afterPath="$PROJECT_DIR$/kernel/src/main/scala/reactor/EventBasedDispatcher.scala" />
       <change type="MODIFICATION" beforePath="$PROJECT_DIR$/kernel/src/test/scala/SupervisorSpec.scala" afterPath="$PROJECT_DIR$/kernel/src/test/scala/SupervisorSpec.scala" />
       <change type="MODIFICATION" beforePath="$PROJECT_DIR$/kernel/src/main/scala/ActiveObject.scala" afterPath="$PROJECT_DIR$/kernel/src/main/scala/ActiveObject.scala" />
       <change type="MODIFICATION" beforePath="$PROJECT_DIR$/akka.iws" afterPath="$PROJECT_DIR$/akka.iws" />
       <change type="MODIFICATION" beforePath="$PROJECT_DIR$/kernel/src/main/scala/reactor/ThreadBasedDispatcher.scala" afterPath="$PROJECT_DIR$/kernel/src/main/scala/reactor/ThreadBasedDispatcher.scala" />
->>>>>>> 7f60a4a9
       <change type="MODIFICATION" beforePath="$PROJECT_DIR$/kernel/src/main/scala/reactor/Reactor.scala" afterPath="$PROJECT_DIR$/kernel/src/main/scala/reactor/Reactor.scala" />
     </list>
     <ignored path="akka.iws" />
@@ -53,102 +30,7 @@
   </component>
   <component name="DebuggerManager">
     <line_breakpoints>
-<<<<<<< HEAD
-      <breakpoint url="file://$PROJECT_DIR$/kernel/src/main/scala/ActiveObject.scala" line="142" class="Class at ActiveObject.scala:141" package="">
-=======
-      <breakpoint url="file://$PROJECT_DIR$/kernel/src/main/scala/GenericServer.scala" line="104" class="Class at GenericServer.scala:104" package="">
-        <option name="ENABLED" value="true" />
-        <option name="LOG_ENABLED" value="false" />
-        <option name="LOG_EXPRESSION_ENABLED" value="false" />
-        <option name="SUSPEND_POLICY" value="SuspendAll" />
-        <option name="COUNT_FILTER_ENABLED" value="false" />
-        <option name="COUNT_FILTER" value="0" />
-        <option name="CONDITION_ENABLED" value="false" />
-        <option name="CLASS_FILTERS_ENABLED" value="false" />
-        <option name="INSTANCE_FILTERS_ENABLED" value="false" />
-        <option name="CONDITION" value="" />
-        <option name="LOG_MESSAGE" value="" />
-      </breakpoint>
-      <breakpoint url="file://$PROJECT_DIR$/kernel/src/main/scala/Supervisor.scala" line="174" class="Class at Supervisor.scala:174" package="">
-        <option name="ENABLED" value="true" />
-        <option name="LOG_ENABLED" value="false" />
-        <option name="LOG_EXPRESSION_ENABLED" value="false" />
-        <option name="SUSPEND_POLICY" value="SuspendAll" />
-        <option name="COUNT_FILTER_ENABLED" value="false" />
-        <option name="COUNT_FILTER" value="0" />
-        <option name="CONDITION_ENABLED" value="false" />
-        <option name="CLASS_FILTERS_ENABLED" value="false" />
-        <option name="INSTANCE_FILTERS_ENABLED" value="false" />
-        <option name="CONDITION" value="" />
-        <option name="LOG_MESSAGE" value="" />
-      </breakpoint>
-      <breakpoint url="file://$PROJECT_DIR$/kernel/src/main/scala/Supervisor.scala" line="159" class="Class at Supervisor.scala:159" package="">
-        <option name="ENABLED" value="true" />
-        <option name="LOG_ENABLED" value="false" />
-        <option name="LOG_EXPRESSION_ENABLED" value="false" />
-        <option name="SUSPEND_POLICY" value="SuspendAll" />
-        <option name="COUNT_FILTER_ENABLED" value="false" />
-        <option name="COUNT_FILTER" value="0" />
-        <option name="CONDITION_ENABLED" value="false" />
-        <option name="CLASS_FILTERS_ENABLED" value="false" />
-        <option name="INSTANCE_FILTERS_ENABLED" value="false" />
-        <option name="CONDITION" value="" />
-        <option name="LOG_MESSAGE" value="" />
-      </breakpoint>
-      <breakpoint url="file://$PROJECT_DIR$/kernel/src/main/scala/Supervisor.scala" line="67" class="Class at Supervisor.scala:67" package="">
-        <option name="ENABLED" value="true" />
-        <option name="LOG_ENABLED" value="false" />
-        <option name="LOG_EXPRESSION_ENABLED" value="false" />
-        <option name="SUSPEND_POLICY" value="SuspendAll" />
-        <option name="COUNT_FILTER_ENABLED" value="false" />
-        <option name="COUNT_FILTER" value="0" />
-        <option name="CONDITION_ENABLED" value="false" />
-        <option name="CLASS_FILTERS_ENABLED" value="false" />
-        <option name="INSTANCE_FILTERS_ENABLED" value="false" />
-        <option name="CONDITION" value="" />
-        <option name="LOG_MESSAGE" value="" />
-      </breakpoint>
-      <breakpoint url="file://$PROJECT_DIR$/kernel/src/main/scala/GenericServer.scala" line="76" class="Class at GenericServer.scala:76" package="">
-        <option name="ENABLED" value="true" />
-        <option name="LOG_ENABLED" value="false" />
-        <option name="LOG_EXPRESSION_ENABLED" value="false" />
-        <option name="SUSPEND_POLICY" value="SuspendAll" />
-        <option name="COUNT_FILTER_ENABLED" value="false" />
-        <option name="COUNT_FILTER" value="0" />
-        <option name="CONDITION_ENABLED" value="false" />
-        <option name="CLASS_FILTERS_ENABLED" value="false" />
-        <option name="INSTANCE_FILTERS_ENABLED" value="false" />
-        <option name="CONDITION" value="" />
-        <option name="LOG_MESSAGE" value="" />
-      </breakpoint>
-      <breakpoint url="file://$PROJECT_DIR$/kernel/src/main/scala/GenericServer.scala" line="78" class="Class at GenericServer.scala:78" package="">
-        <option name="ENABLED" value="true" />
-        <option name="LOG_ENABLED" value="false" />
-        <option name="LOG_EXPRESSION_ENABLED" value="false" />
-        <option name="SUSPEND_POLICY" value="SuspendAll" />
-        <option name="COUNT_FILTER_ENABLED" value="false" />
-        <option name="COUNT_FILTER" value="0" />
-        <option name="CONDITION_ENABLED" value="false" />
-        <option name="CLASS_FILTERS_ENABLED" value="false" />
-        <option name="INSTANCE_FILTERS_ENABLED" value="false" />
-        <option name="CONDITION" value="" />
-        <option name="LOG_MESSAGE" value="" />
-      </breakpoint>
-      <breakpoint url="file://$PROJECT_DIR$/kernel/src/main/scala/GenericServer.scala" line="87" class="Class at GenericServer.scala:87" package="">
-        <option name="ENABLED" value="true" />
-        <option name="LOG_ENABLED" value="false" />
-        <option name="LOG_EXPRESSION_ENABLED" value="false" />
-        <option name="SUSPEND_POLICY" value="SuspendAll" />
-        <option name="COUNT_FILTER_ENABLED" value="false" />
-        <option name="COUNT_FILTER" value="0" />
-        <option name="CONDITION_ENABLED" value="false" />
-        <option name="CLASS_FILTERS_ENABLED" value="false" />
-        <option name="INSTANCE_FILTERS_ENABLED" value="false" />
-        <option name="CONDITION" value="" />
-        <option name="LOG_MESSAGE" value="" />
-      </breakpoint>
-      <breakpoint url="file://$PROJECT_DIR$/kernel/src/main/scala/GenericServer.scala" line="101" class="Class at GenericServer.scala:101" package="">
->>>>>>> 7f60a4a9
+      <breakpoint url="file://$PROJECT_DIR$/kernel/src/main/scala/ActiveObject.scala" line="142" class="Class at ActiveObject.scala:142" package="">
         <option name="ENABLED" value="true" />
         <option name="LOG_ENABLED" value="false" />
         <option name="LOG_EXPRESSION_ENABLED" value="false" />
@@ -219,78 +101,55 @@
   </component>
   <component name="FileEditorManager">
     <leaf>
-      <file leaf-file-name="Transaction.scala" pinned="false" current="false" current-in-tab="false">
-        <entry file="file://$PROJECT_DIR$/kernel/src/main/scala/Transaction.scala">
+      <file leaf-file-name="ActiveObject.scala" pinned="false" current="false" current-in-tab="false">
+        <entry file="file://$PROJECT_DIR$/kernel/src/main/scala/ActiveObject.scala">
           <provider selected="true" editor-type-id="text-editor">
-            <state line="86" column="0" selection-start="2898" selection-end="2898" vertical-scroll-proportion="0.0">
+            <state line="70" column="18" selection-start="2370" selection-end="2370" vertical-scroll-proportion="0.0">
               <folding />
             </state>
           </provider>
         </entry>
       </file>
-      <file leaf-file-name="Reactor.scala" pinned="false" current="false" current-in-tab="false">
-        <entry file="file://$PROJECT_DIR$/kernel/src/main/scala/reactor/Reactor.scala">
+      <file leaf-file-name="EventBasedDispatcher.scala" pinned="false" current="true" current-in-tab="true">
+        <entry file="file://$PROJECT_DIR$/kernel/src/main/scala/reactor/EventBasedDispatcher.scala">
           <provider selected="true" editor-type-id="text-editor">
-            <state line="0" column="4" selection-start="3" selection-end="3" vertical-scroll-proportion="0.0">
+            <state line="13" column="0" selection-start="454" selection-end="454" vertical-scroll-proportion="0.2035225">
               <folding />
             </state>
           </provider>
         </entry>
       </file>
-      <file leaf-file-name="PersistentStateful.java" pinned="false" current="false" current-in-tab="false">
-        <entry file="file://$PROJECT_DIR$/fun-test-java/src/test/java/se/scalablesolutions/akka/api/PersistentStateful.java">
+      <file leaf-file-name="Future.scala" pinned="false" current="false" current-in-tab="false">
+        <entry file="file://$PROJECT_DIR$/kernel/src/main/scala/reactor/Future.scala">
           <provider selected="true" editor-type-id="text-editor">
-            <state line="8" column="51" selection-start="364" selection-end="364" vertical-scroll-proportion="0.0">
+            <state line="6" column="37" selection-start="161" selection-end="161" vertical-scroll-proportion="0.0">
               <folding />
             </state>
           </provider>
         </entry>
       </file>
-      <file leaf-file-name="Seq.scala" pinned="false" current="false" current-in-tab="false">
-        <entry file="jar://$PROJECT_DIR$/../../../bin/scala-2.7.3.final/src/scala-library-src.jar!/scala/Seq.scala">
+      <file leaf-file-name="Supervisor.scala" pinned="false" current="false" current-in-tab="false">
+        <entry file="file://$PROJECT_DIR$/kernel/src/main/scala/Supervisor.scala">
           <provider selected="true" editor-type-id="text-editor">
-            <state line="197" column="6" selection-start="6523" selection-end="6523" vertical-scroll-proportion="0.0">
+            <state line="334" column="0" selection-start="11876" selection-end="11876" vertical-scroll-proportion="0.0">
               <folding />
             </state>
           </provider>
         </entry>
       </file>
-      <file leaf-file-name="ActiveObject.scala" pinned="false" current="false" current-in-tab="false">
-        <entry file="file://$PROJECT_DIR$/kernel/src/main/scala/ActiveObject.scala">
+      <file leaf-file-name="GenericServer.scala" pinned="false" current="false" current-in-tab="false">
+        <entry file="file://$PROJECT_DIR$/kernel/src/main/scala/GenericServer.scala">
           <provider selected="true" editor-type-id="text-editor">
-<<<<<<< HEAD
-            <state line="0" column="109" selection-start="3" selection-end="3" vertical-scroll-proportion="0.0">
-=======
-            <state line="215" column="69" selection-start="7755" selection-end="7755" vertical-scroll-proportion="0.0">
->>>>>>> 7f60a4a9
+            <state line="261" column="124" selection-start="8504" selection-end="8504" vertical-scroll-proportion="0.0">
               <folding />
             </state>
           </provider>
         </entry>
       </file>
-<<<<<<< HEAD
-      <file leaf-file-name="State.scala" pinned="false" current="false" current-in-tab="false">
-        <entry file="file://$PROJECT_DIR$/kernel/src/main/scala/State.scala">
+      <file leaf-file-name="SupervisorSpec.scala" pinned="false" current="false" current-in-tab="false">
+        <entry file="file://$PROJECT_DIR$/kernel/src/test/scala/SupervisorSpec.scala">
           <provider selected="true" editor-type-id="text-editor">
-            <state line="204" column="66" selection-start="7094" selection-end="7094" vertical-scroll-proportion="0.0">
-=======
-      <file leaf-file-name="EventBasedDispatcher.scala" pinned="false" current="false" current-in-tab="false">
-        <entry file="file://$PROJECT_DIR$/kernel/src/main/scala/reactor/EventBasedDispatcher.scala">
-          <provider selected="true" editor-type-id="text-editor">
-            <state line="33" column="0" selection-start="1265" selection-end="1265" vertical-scroll-proportion="0.0">
->>>>>>> 7f60a4a9
-              <folding />
-            </state>
-          </provider>
-        </entry>
-      </file>
-      <file leaf-file-name="RandomAccessSeq.scala" pinned="false" current="false" current-in-tab="false">
-        <entry file="jar://$MAVEN_REPOSITORY$/org/scala-lang/scala-library/2.7.3/scala-library-2.7.3-sources.jar!/scala/RandomAccessSeq.scala">
-          <provider selected="true" editor-type-id="text-editor">
-<<<<<<< HEAD
-            <state line="245" column="6" selection-start="10181" selection-end="10181" vertical-scroll-proportion="0.0">
-=======
-            <state line="76" column="0" selection-start="2333" selection-end="2333" vertical-scroll-proportion="-4.6153846">
+            <state line="390" column="62" selection-start="10099" selection-end="10099" vertical-scroll-proportion="0.0">
               <folding />
             </state>
           </provider>
@@ -299,59 +158,12 @@
       <file leaf-file-name="GenericServerContainerSuite.scala" pinned="false" current="false" current-in-tab="false">
         <entry file="file://$PROJECT_DIR$/kernel/src/test/scala/GenericServerContainerSuite.scala">
           <provider selected="true" editor-type-id="text-editor">
-            <state line="17" column="6" selection-start="352" selection-end="352" vertical-scroll-proportion="0.0">
+            <state line="178" column="0" selection-start="3504" selection-end="3504" vertical-scroll-proportion="0.0">
               <folding />
             </state>
           </provider>
         </entry>
       </file>
-      <file leaf-file-name="GenericServerSpec.scala" pinned="false" current="false" current-in-tab="false">
-        <entry file="file://$PROJECT_DIR$/kernel/src/test/scala/GenericServerSpec.scala">
-          <provider selected="true" editor-type-id="text-editor">
-            <state line="17" column="22" selection-start="364" selection-end="364" vertical-scroll-proportion="0.0">
-              <folding />
-            </state>
-          </provider>
-        </entry>
-      </file>
-      <file leaf-file-name="JerseySpec.scala" pinned="false" current="false" current-in-tab="false">
-        <entry file="file://$PROJECT_DIR$/kernel/src/test/scala/JerseySpec.scala">
-          <provider selected="true" editor-type-id="text-editor">
-            <state line="30" column="6" selection-start="0" selection-end="2793" vertical-scroll-proportion="0.0">
-              <folding />
-            </state>
-          </provider>
-        </entry>
-      </file>
-      <file leaf-file-name="SupervisorSpec.scala" pinned="false" current="false" current-in-tab="false">
-        <entry file="file://$PROJECT_DIR$/kernel/src/test/scala/SupervisorSpec.scala">
-          <provider selected="true" editor-type-id="text-editor">
-            <state line="43" column="30" selection-start="1227" selection-end="1227" vertical-scroll-proportion="0.0">
-              <folding />
-            </state>
-          </provider>
-        </entry>
-      </file>
-      <file leaf-file-name="Supervisor.scala" pinned="false" current="true" current-in-tab="true">
-        <entry file="file://$PROJECT_DIR$/kernel/src/main/scala/Supervisor.scala">
-          <provider selected="true" editor-type-id="text-editor">
-            <state line="61" column="183" selection-start="1819" selection-end="1819" vertical-scroll-proportion="0.03956479">
-              <folding />
-            </state>
-          </provider>
-        </entry>
-      </file>
-      <file leaf-file-name="Object.class" pinned="false" current="false" current-in-tab="false">
-        <entry file="jar:///System/Library/Frameworks/JavaVM.framework/Versions/1.6.0/Home/../Classes/classes.jar!/java/lang/Object.class">
-          <provider selected="true" editor-type-id="text-editor">
-            <state line="25" column="27" selection-start="684" selection-end="684" vertical-scroll-proportion="0.0">
->>>>>>> 7f60a4a9
-              <folding />
-            </state>
-          </provider>
-        </entry>
-      </file>
-<<<<<<< HEAD
       <file leaf-file-name="Transaction.class" pinned="false" current="false" current-in-tab="false">
         <entry file="file://$PROJECT_DIR$/WEB-INF/classes/se/scalablesolutions/akka/kernel/Transaction.class">
           <provider selected="true" editor-type-id="text-editor">
@@ -370,16 +182,10 @@
           </provider>
         </entry>
       </file>
-      <file leaf-file-name="CassandraNode.scala" pinned="false" current="true" current-in-tab="true">
+      <file leaf-file-name="CassandraNode.scala" pinned="false" current="false" current-in-tab="false">
         <entry file="file://$PROJECT_DIR$/kernel/src/main/scala/CassandraNode.scala">
           <provider selected="true" editor-type-id="text-editor">
             <state line="0" column="4" selection-start="3" selection-end="3" vertical-scroll-proportion="0.0">
-=======
-      <file leaf-file-name="Product.scala" pinned="false" current="false" current-in-tab="false">
-        <entry file="jar://$MAVEN_REPOSITORY$/org/scala-lang/scala-library/2.7.3/scala-library-2.7.3-sources.jar!/scala/Product.scala">
-          <provider selected="true" editor-type-id="text-editor">
-            <state line="19" column="0" selection-start="767" selection-end="767" vertical-scroll-proportion="0.0">
->>>>>>> 7f60a4a9
               <folding />
             </state>
           </provider>
@@ -431,7 +237,6 @@
           <option name="myItemType" value="com.intellij.ide.projectView.impl.nodes.ProjectViewProjectNode" />
         </PATH_ELEMENT>
       </PATH>
-<<<<<<< HEAD
       <PATH>
         <PATH_ELEMENT>
           <option name="myItemId" value="akka" />
@@ -473,6 +278,14 @@
           <option name="myItemId" value="src" />
           <option name="myItemType" value="com.intellij.ide.projectView.impl.nodes.PsiDirectoryNode" />
         </PATH_ELEMENT>
+        <PATH_ELEMENT>
+          <option name="myItemId" value="test" />
+          <option name="myItemType" value="com.intellij.ide.projectView.impl.nodes.PsiDirectoryNode" />
+        </PATH_ELEMENT>
+        <PATH_ELEMENT>
+          <option name="myItemId" value="scala" />
+          <option name="myItemType" value="com.intellij.ide.projectView.impl.nodes.PsiDirectoryNode" />
+        </PATH_ELEMENT>
       </PATH>
       <PATH>
         <PATH_ELEMENT>
@@ -497,6 +310,36 @@
         </PATH_ELEMENT>
         <PATH_ELEMENT>
           <option name="myItemId" value="scala" />
+          <option name="myItemType" value="com.intellij.ide.projectView.impl.nodes.PsiDirectoryNode" />
+        </PATH_ELEMENT>
+      </PATH>
+      <PATH>
+        <PATH_ELEMENT>
+          <option name="myItemId" value="akka" />
+          <option name="myItemType" value="com.intellij.ide.projectView.impl.nodes.ProjectViewProjectNode" />
+        </PATH_ELEMENT>
+        <PATH_ELEMENT>
+          <option name="myItemId" value="akka-kernel" />
+          <option name="myItemType" value="com.intellij.ide.projectView.impl.nodes.ProjectViewModuleNode" />
+        </PATH_ELEMENT>
+        <PATH_ELEMENT>
+          <option name="myItemId" value="kernel" />
+          <option name="myItemType" value="com.intellij.ide.projectView.impl.nodes.PsiDirectoryNode" />
+        </PATH_ELEMENT>
+        <PATH_ELEMENT>
+          <option name="myItemId" value="src" />
+          <option name="myItemType" value="com.intellij.ide.projectView.impl.nodes.PsiDirectoryNode" />
+        </PATH_ELEMENT>
+        <PATH_ELEMENT>
+          <option name="myItemId" value="main" />
+          <option name="myItemType" value="com.intellij.ide.projectView.impl.nodes.PsiDirectoryNode" />
+        </PATH_ELEMENT>
+        <PATH_ELEMENT>
+          <option name="myItemId" value="scala" />
+          <option name="myItemType" value="com.intellij.ide.projectView.impl.nodes.PsiDirectoryNode" />
+        </PATH_ELEMENT>
+        <PATH_ELEMENT>
+          <option name="myItemId" value="reactor" />
           <option name="myItemType" value="com.intellij.ide.projectView.impl.nodes.PsiDirectoryNode" />
         </PATH_ELEMENT>
       </PATH>
@@ -762,8 +605,6 @@
           <option name="myItemType" value="com.intellij.ide.projectView.impl.nodes.PsiDirectoryNode" />
         </PATH_ELEMENT>
       </PATH>
-=======
->>>>>>> 7f60a4a9
     </subPane>
   </component>
   <component name="ProjectReloadState">
@@ -784,19 +625,19 @@
     </navigator>
   </component>
   <component name="PropertiesComponent">
+    <property name="GoToClass.includeJavaFiles" value="false" />
     <property name="project.structure.proportion" value="0.15" />
-    <property name="GoToClass.includeJavaFiles" value="false" />
     <property name="MemberChooser.copyJavadoc" value="false" />
     <property name="FileHistory.git4idea.history.GitHistoryProvider_flatOrder2" value="2" />
+    <property name="options.splitter.main.proportions" value="0.3" />
     <property name="FileHistory.git4idea.history.GitHistoryProvider_treeOrder2" value="2" />
-    <property name="options.splitter.main.proportions" value="0.3" />
     <property name="FileHistory.git4idea.history.GitHistoryProvider_treeWidth3" value="697" />
     <property name="GoToFile.includeJavaFiles" value="false" />
     <property name="FileHistory.git4idea.history.GitHistoryProvider_flatWidth0" value="200" />
     <property name="FileHistory.git4idea.history.GitHistoryProvider_treeWidth2" value="210" />
+    <property name="options.splitter.details.proportions" value="0.2" />
+    <property name="GoToClass.includeLibraries" value="false" />
     <property name="FileHistory.git4idea.history.GitHistoryProvider_flatWidth2" value="217" />
-    <property name="GoToClass.includeLibraries" value="false" />
-    <property name="options.splitter.details.proportions" value="0.2" />
     <property name="FileHistory.git4idea.history.GitHistoryProvider_flatOrder0" value="0" />
     <property name="FileHistory.git4idea.history.GitHistoryProvider_flatOrder3" value="3" />
     <property name="MemberChooser.showClasses" value="true" />
@@ -808,12 +649,12 @@
     <property name="RunManagerConfig.showSettingsBeforeRunnig" value="false" />
     <property name="FileHistory.git4idea.history.GitHistoryProvider_treeOrder0" value="0" />
     <property name="project.structure.last.edited" value="Libraries" />
+    <property name="MemberChooser.sorted" value="false" />
     <property name="options.searchVisible" value="true" />
-    <property name="MemberChooser.sorted" value="false" />
     <property name="FileHistory.git4idea.history.GitHistoryProvider_treeOrder1" value="1" />
     <property name="FileHistory.git4idea.history.GitHistoryProvider_treeWidth1" value="221" />
+    <property name="FileHistory.git4idea.history.GitHistoryProvider_flatWidth3" value="711" />
     <property name="dynamic.classpath" value="false" />
-    <property name="FileHistory.git4idea.history.GitHistoryProvider_flatWidth3" value="711" />
     <property name="FileHistory.git4idea.history.GitHistoryProvider_flatWidth1" value="228" />
     <property name="FileHistory.git4idea.history.GitHistoryProvider_flatOrder1" value="1" />
   </component>
@@ -822,11 +663,7 @@
       <recent name="se.scalablesolutions.akka.api" />
     </key>
   </component>
-<<<<<<< HEAD
   <component name="RunManager" selected="JUnit.PersistentStateTest">
-=======
-  <component name="RunManager" selected="JUnit.SupervisorSpec">
->>>>>>> 7f60a4a9
     <tempConfiguration default="false" name="Scala Console" type="ScalaScriptConsoleRunConfiguration" factoryName="Scala Console">
       <module name="" />
       <setting name="vmparams" value="" />
@@ -1105,20 +942,12 @@
         <option name="Make" value="false" />
       </method>
     </configuration>
-<<<<<<< HEAD
     <configuration default="false" name="ThreadBasedDispatcherTest" type="JUnit" factoryName="JUnit" enabled="false" merge="false" sample_coverage="true" runner="emma">
-=======
-    <configuration default="false" name="GenericServerContainerSpec" type="JUnit" factoryName="JUnit" enabled="false" merge="false" sample_coverage="true" runner="emma">
->>>>>>> 7f60a4a9
       <module name="akka-kernel" />
       <option name="ALTERNATIVE_JRE_PATH_ENABLED" value="false" />
       <option name="ALTERNATIVE_JRE_PATH" value="" />
       <option name="PACKAGE_NAME" value="" />
-<<<<<<< HEAD
       <option name="MAIN_CLASS_NAME" value="se.scalablesolutions.akka.kernel.reactor.ThreadBasedDispatcherTest" />
-=======
-      <option name="MAIN_CLASS_NAME" value="se.scalablesolutions.akka.kernel.GenericServerContainerSpec" />
->>>>>>> 7f60a4a9
       <option name="METHOD_NAME" value="" />
       <option name="TEST_OBJECT" value="class" />
       <option name="VM_PARAMETERS" value="" />
@@ -1132,11 +961,7 @@
       </option>
       <envs />
       <RunnerSettings RunnerId="Debug">
-<<<<<<< HEAD
         <option name="DEBUG_PORT" value="49238" />
-=======
-        <option name="DEBUG_PORT" value="51254" />
->>>>>>> 7f60a4a9
         <option name="TRANSPORT" value="0" />
         <option name="LOCAL" value="true" />
       </RunnerSettings>
@@ -1147,56 +972,16 @@
         <option name="Make" value="false" />
       </method>
     </configuration>
-<<<<<<< HEAD
     <list size="9">
-=======
-    <configuration default="false" name="SupervisorSpec" type="JUnit" factoryName="JUnit" enabled="false" merge="false" sample_coverage="true" runner="emma">
-      <module name="akka-kernel" />
-      <option name="ALTERNATIVE_JRE_PATH_ENABLED" value="false" />
-      <option name="ALTERNATIVE_JRE_PATH" value="" />
-      <option name="PACKAGE_NAME" value="" />
-      <option name="MAIN_CLASS_NAME" value="se.scalablesolutions.akka.kernel.SupervisorSpec" />
-      <option name="METHOD_NAME" value="" />
-      <option name="TEST_OBJECT" value="class" />
-      <option name="VM_PARAMETERS" value="" />
-      <option name="PARAMETERS" value="" />
-      <option name="WORKING_DIRECTORY" value="file://$PROJECT_DIR$" />
-      <option name="ENV_VARIABLES" />
-      <option name="PASS_PARENT_ENVS" value="true" />
-      <option name="ADDITIONAL_CLASS_PATH" />
-      <option name="TEST_SEARCH_SCOPE">
-        <value defaultName="moduleWithDependencies" />
-      </option>
-      <envs />
-      <RunnerSettings RunnerId="Debug">
-        <option name="DEBUG_PORT" value="51284" />
-        <option name="TRANSPORT" value="0" />
-        <option name="LOCAL" value="true" />
-      </RunnerSettings>
-      <RunnerSettings RunnerId="Run" />
-      <ConfigurationWrapper RunnerId="Debug" />
-      <ConfigurationWrapper RunnerId="Run" />
-      <method>
-        <option name="Make" value="false" />
-      </method>
-    </configuration>
-    <list size="10">
->>>>>>> 7f60a4a9
-      <item index="0" class="java.lang.String" itemvalue="Application.Kernel" />
-      <item index="1" class="java.lang.String" itemvalue="JUnit.CamelSpec" />
-      <item index="2" class="java.lang.String" itemvalue="JUnit.InMemoryStateTest" />
-      <item index="3" class="java.lang.String" itemvalue="JUnit.PersistentStateTest" />
-      <item index="4" class="java.lang.String" itemvalue="JUnit.ActiveObjectGuiceConfiguratorTest" />
-      <item index="5" class="java.lang.String" itemvalue="JUnit.JerseySpec" />
-      <item index="6" class="java.lang.String" itemvalue="JUnit.REST" />
-<<<<<<< HEAD
-      <item index="7" class="java.lang.String" itemvalue="JUnit.ThreadBasedDispatcherTest" />
-      <item index="8" class="java.lang.String" itemvalue="Scala Console.Scala Console" />
-=======
-      <item index="7" class="java.lang.String" itemvalue="JUnit.GenericServerContainerSpec" />
-      <item index="8" class="java.lang.String" itemvalue="JUnit.SupervisorSpec" />
-      <item index="9" class="java.lang.String" itemvalue="Scala Console.Scala Console" />
->>>>>>> 7f60a4a9
+      <item index="0" class="java.lang.String" itemvalue="Scala Console.Scala Console" />
+      <item index="1" class="java.lang.String" itemvalue="Application.Kernel" />
+      <item index="2" class="java.lang.String" itemvalue="JUnit.CamelSpec" />
+      <item index="3" class="java.lang.String" itemvalue="JUnit.InMemoryStateTest" />
+      <item index="4" class="java.lang.String" itemvalue="JUnit.PersistentStateTest" />
+      <item index="5" class="java.lang.String" itemvalue="JUnit.ActiveObjectGuiceConfiguratorTest" />
+      <item index="6" class="java.lang.String" itemvalue="JUnit.JerseySpec" />
+      <item index="7" class="java.lang.String" itemvalue="JUnit.REST" />
+      <item index="8" class="java.lang.String" itemvalue="JUnit.ThreadBasedDispatcherTest" />
     </list>
     <configuration name="&lt;template&gt;" type="WebApp" default="true" selected="false">
       <Host>localhost</Host>
@@ -1243,11 +1028,7 @@
   </component>
   <component name="ToolWindowManager">
     <frame x="4" y="22" width="1916" height="1178" extended-state="6" />
-<<<<<<< HEAD
     <editor active="true" />
-=======
-    <editor active="false" />
->>>>>>> 7f60a4a9
     <layout>
       <window_info id="Web Preview" active="false" anchor="bottom" auto_hide="false" internal_type="DOCKED" type="DOCKED" visible="false" weight="0.32908162" sideWeight="0.5" order="14" side_tool="false" />
       <window_info id="Dataflow to this" active="false" anchor="bottom" auto_hide="false" internal_type="DOCKED" type="DOCKED" visible="false" weight="0.33" sideWeight="0.5" order="15" side_tool="false" />
@@ -1256,32 +1037,18 @@
       <window_info id="Data Sources" active="false" anchor="right" auto_hide="false" internal_type="DOCKED" type="DOCKED" visible="false" weight="0.3294881" sideWeight="0.6875" order="3" side_tool="false" />
       <window_info id="IDEtalk" active="false" anchor="right" auto_hide="false" internal_type="DOCKED" type="DOCKED" visible="false" weight="0.3294881" sideWeight="0.59183675" order="4" side_tool="false" />
       <window_info id="TODO" active="false" anchor="bottom" auto_hide="false" internal_type="DOCKED" type="DOCKED" visible="false" weight="0.32780612" sideWeight="0.5" order="6" side_tool="false" />
-<<<<<<< HEAD
-      <window_info id="Project" active="false" anchor="left" auto_hide="false" internal_type="DOCKED" type="DOCKED" visible="true" weight="0.15854311" sideWeight="0.61715865" order="1" side_tool="false" />
+      <window_info id="Project" active="false" anchor="left" auto_hide="false" internal_type="DOCKED" type="DOCKED" visible="true" weight="0.3299411" sideWeight="0.0" order="1" side_tool="false" />
       <window_info id="Find" active="false" anchor="bottom" auto_hide="false" internal_type="DOCKED" type="DOCKED" visible="false" weight="0.32472324" sideWeight="0.5" order="1" side_tool="false" />
       <window_info id="Structure" active="false" anchor="left" auto_hide="false" internal_type="DOCKED" type="DOCKED" visible="false" weight="0.24873829" sideWeight="0.74165636" order="0" side_tool="false" />
       <window_info id="Inspection" active="false" anchor="bottom" auto_hide="false" internal_type="DOCKED" type="DOCKED" visible="false" weight="0.4" sideWeight="0.5" order="5" side_tool="false" />
       <window_info id="Messages" active="false" anchor="bottom" auto_hide="false" internal_type="DOCKED" type="DOCKED" visible="false" weight="0.21771218" sideWeight="0.5" order="12" side_tool="false" />
-=======
-      <window_info id="Project" active="true" anchor="left" auto_hide="false" internal_type="DOCKED" type="DOCKED" visible="true" weight="0.20353508" sideWeight="0.6918819" order="1" side_tool="false" />
-      <window_info id="Find" active="false" anchor="bottom" auto_hide="false" internal_type="DOCKED" type="DOCKED" visible="false" weight="0.32473734" sideWeight="0.5" order="1" side_tool="false" />
-      <window_info id="Structure" active="false" anchor="left" auto_hide="false" internal_type="DOCKED" type="DOCKED" visible="false" weight="0.24873829" sideWeight="0.74165636" order="0" side_tool="false" />
-      <window_info id="Inspection" active="false" anchor="bottom" auto_hide="false" internal_type="DOCKED" type="DOCKED" visible="false" weight="0.4" sideWeight="0.5" order="5" side_tool="false" />
-      <window_info id="Messages" active="false" anchor="bottom" auto_hide="false" internal_type="DOCKED" type="DOCKED" visible="false" weight="0.24489796" sideWeight="0.5" order="12" side_tool="false" />
->>>>>>> 7f60a4a9
       <window_info id="Dependency Viewer" active="false" anchor="bottom" auto_hide="false" internal_type="DOCKED" type="DOCKED" visible="false" weight="0.33" sideWeight="0.5" order="13" side_tool="false" />
       <window_info id="Palette" active="false" anchor="right" auto_hide="false" internal_type="DOCKED" type="DOCKED" visible="false" weight="0.33" sideWeight="0.5" order="6" side_tool="false" />
       <window_info id="Ant Build" active="false" anchor="right" auto_hide="false" internal_type="DOCKED" type="DOCKED" visible="false" weight="0.24945927" sideWeight="0.6875" order="1" side_tool="false" />
       <window_info id="Changes" active="false" anchor="bottom" auto_hide="false" internal_type="DOCKED" type="DOCKED" visible="false" weight="0.32780612" sideWeight="0.5" order="7" side_tool="false" />
-<<<<<<< HEAD
       <window_info id="Run" active="false" anchor="bottom" auto_hide="false" internal_type="DOCKED" type="DOCKED" visible="false" weight="0.37638375" sideWeight="0.5" order="2" side_tool="false" x="4" y="22" width="1436" height="878" />
       <window_info id="Commander" active="false" anchor="right" auto_hide="false" internal_type="DOCKED" type="DOCKED" visible="false" weight="0.39989322" sideWeight="0.75" order="0" side_tool="false" />
       <window_info id="Debug" active="false" anchor="bottom" auto_hide="false" internal_type="DOCKED" type="DOCKED" visible="false" weight="0.33394834" sideWeight="0.5" order="3" side_tool="false" />
-=======
-      <window_info id="Run" active="false" anchor="bottom" auto_hide="true" internal_type="DOCKED" type="DOCKED" visible="false" weight="0.7844388" sideWeight="0.5" order="2" side_tool="false" x="4" y="22" width="1436" height="878" />
-      <window_info id="Commander" active="false" anchor="right" auto_hide="false" internal_type="DOCKED" type="DOCKED" visible="false" weight="0.39989322" sideWeight="0.75" order="0" side_tool="false" />
-      <window_info id="Debug" active="false" anchor="bottom" auto_hide="false" internal_type="DOCKED" type="DOCKED" visible="false" weight="0.3016605" sideWeight="0.5" order="3" side_tool="false" />
->>>>>>> 7f60a4a9
       <window_info id="IDEtalk Messages" active="false" anchor="bottom" auto_hide="false" internal_type="DOCKED" type="DOCKED" visible="false" weight="0.33" sideWeight="0.5" order="9" side_tool="false" />
       <window_info id="Version Control" active="false" anchor="bottom" auto_hide="false" internal_type="DOCKED" type="DOCKED" visible="false" weight="0.32780612" sideWeight="0.5" order="11" side_tool="false" />
       <window_info id="Message" active="false" anchor="bottom" auto_hide="false" internal_type="DOCKED" type="DOCKED" visible="false" weight="0.33" sideWeight="0.5" order="0" side_tool="false" />
@@ -1332,206 +1099,114 @@
     </buildFile>
   </component>
   <component name="editorHistoryManager">
-<<<<<<< HEAD
-    <entry file="jar://$MAVEN_REPOSITORY$/net/lag/configgy/1.3/configgy-1.3.jar!/net/lag/logging/Logger.class">
-=======
-    <entry file="jar:///System/Library/Frameworks/JavaVM.framework/Versions/1.6.0/Home/../Classes/classes.jar!/java/util/concurrent/LinkedBlockingQueue.class">
->>>>>>> 7f60a4a9
-      <provider selected="true" editor-type-id="text-editor">
-        <state line="73" column="31" selection-start="6347" selection-end="6347" vertical-scroll-proportion="0.0">
-          <folding />
-        </state>
-      </provider>
-    </entry>
-<<<<<<< HEAD
-    <entry file="jar:///System/Library/Frameworks/JavaVM.framework/Versions/1.6.0/Home/../Classes/classes.jar!/java/util/logging/Level.class">
-      <provider selected="true" editor-type-id="text-editor">
-        <state line="19" column="49" selection-start="878" selection-end="881" vertical-scroll-proportion="0.0">
-=======
+    <entry file="file://$PROJECT_DIR$/kernel/src/main/scala/Transaction.scala">
+      <provider selected="true" editor-type-id="text-editor">
+        <state line="86" column="0" selection-start="2898" selection-end="2898" vertical-scroll-proportion="0.0">
+          <folding />
+        </state>
+      </provider>
+    </entry>
+    <entry file="file://$PROJECT_DIR$/kernel/src/main/scala/reactor/Reactor.scala">
+      <provider selected="true" editor-type-id="text-editor">
+        <state line="0" column="4" selection-start="3" selection-end="3" vertical-scroll-proportion="0.0">
+          <folding />
+        </state>
+      </provider>
+    </entry>
+    <entry file="file://$PROJECT_DIR$/fun-test-java/src/test/java/se/scalablesolutions/akka/api/PersistentStateful.java">
+      <provider selected="true" editor-type-id="text-editor">
+        <state line="8" column="51" selection-start="364" selection-end="364" vertical-scroll-proportion="0.0">
+          <folding />
+        </state>
+      </provider>
+    </entry>
+    <entry file="jar://$PROJECT_DIR$/../../../bin/scala-2.7.3.final/src/scala-library-src.jar!/scala/Seq.scala">
+      <provider selected="true" editor-type-id="text-editor">
+        <state line="197" column="6" selection-start="6523" selection-end="6523" vertical-scroll-proportion="0.0">
+          <folding />
+        </state>
+      </provider>
+    </entry>
+    <entry file="file://$PROJECT_DIR$/kernel/src/main/scala/State.scala">
+      <provider selected="true" editor-type-id="text-editor">
+        <state line="204" column="66" selection-start="7094" selection-end="7094" vertical-scroll-proportion="0.0">
+          <folding />
+        </state>
+      </provider>
+    </entry>
+    <entry file="jar://$MAVEN_REPOSITORY$/org/scala-lang/scala-library/2.7.3/scala-library-2.7.3-sources.jar!/scala/RandomAccessSeq.scala">
+      <provider selected="true" editor-type-id="text-editor">
+        <state line="245" column="6" selection-start="10181" selection-end="10181" vertical-scroll-proportion="0.0">
+          <folding />
+        </state>
+      </provider>
+    </entry>
+    <entry file="file://$PROJECT_DIR$/WEB-INF/classes/se/scalablesolutions/akka/kernel/Transaction.class">
+      <provider selected="true" editor-type-id="text-editor">
+        <state line="16" column="0" selection-start="1321" selection-end="1321" vertical-scroll-proportion="0.0">
+          <folding />
+        </state>
+      </provider>
+    </entry>
+    <entry file="file://$PROJECT_DIR$/fun-test-java/src/test/java/se/scalablesolutions/akka/api/PersistentStateTest.java">
+      <provider selected="true" editor-type-id="text-editor">
+        <state line="58" column="14" selection-start="2649" selection-end="2649" vertical-scroll-proportion="0.0">
+          <folding />
+        </state>
+      </provider>
+    </entry>
+    <entry file="file://$PROJECT_DIR$/kernel/src/main/scala/CassandraNode.scala">
+      <provider selected="true" editor-type-id="text-editor">
+        <state line="0" column="4" selection-start="3" selection-end="3" vertical-scroll-proportion="0.0">
+          <folding />
+        </state>
+      </provider>
+    </entry>
+    <entry file="file://$PROJECT_DIR$/kernel/src/main/scala/ActiveObject.scala">
+      <provider selected="true" editor-type-id="text-editor">
+        <state line="70" column="18" selection-start="2370" selection-end="2370" vertical-scroll-proportion="0.0">
+          <folding />
+        </state>
+      </provider>
+    </entry>
     <entry file="file://$PROJECT_DIR$/kernel/src/main/scala/reactor/Future.scala">
       <provider selected="true" editor-type-id="text-editor">
-        <state line="27" column="2" selection-start="722" selection-end="722" vertical-scroll-proportion="0.0">
->>>>>>> 7f60a4a9
-          <folding />
-        </state>
-      </provider>
-    </entry>
-    <entry file="file://$PROJECT_DIR$/kernel/src/main/scala/reactor/Reactor.scala">
-      <provider selected="true" editor-type-id="text-editor">
-<<<<<<< HEAD
-        <state line="24" column="27" selection-start="609" selection-end="609" vertical-scroll-proportion="0.0">
-=======
-        <state line="51" column="45" selection-start="1535" selection-end="1535" vertical-scroll-proportion="0.0">
->>>>>>> 7f60a4a9
-          <folding />
-        </state>
-      </provider>
-    </entry>
-<<<<<<< HEAD
-    <entry file="file://$PROJECT_DIR$/kernel/src/main/scala/reactor/ProxyMessageDispatcher.scala">
-      <provider selected="true" editor-type-id="text-editor">
-        <state line="12" column="6" selection-start="401" selection-end="401" vertical-scroll-proportion="0.0">
-=======
-    <entry file="file://$PROJECT_DIR$/kernel/src/main/scala/reactor/ThreadBasedDispatcher.scala">
-      <provider selected="true" editor-type-id="text-editor">
-        <state line="21" column="2" selection-start="868" selection-end="868" vertical-scroll-proportion="0.0">
->>>>>>> 7f60a4a9
-          <folding />
-        </state>
-      </provider>
-    </entry>
-<<<<<<< HEAD
-    <entry file="file://$PROJECT_DIR$/kernel/src/main/scala/reactor/Reactor.scala">
-      <provider selected="true" editor-type-id="text-editor">
-        <state line="0" column="4" selection-start="3" selection-end="3" vertical-scroll-proportion="0.0">
-=======
-    <entry file="file://$PROJECT_DIR$/kernel/src/test/scala/SupervisorStateSpec.scala">
-      <provider selected="true" editor-type-id="text-editor">
-        <state line="19" column="6" selection-start="435" selection-end="435" vertical-scroll-proportion="0.0">
->>>>>>> 7f60a4a9
-          <folding />
-        </state>
-      </provider>
-    </entry>
-<<<<<<< HEAD
-    <entry file="file://$PROJECT_DIR$/kernel/src/main/resources/META-INF/services/org/apache/camel/component/akka">
-      <provider selected="true" editor-type-id="text-editor">
-        <state line="0" column="0" selection-start="0" selection-end="0" vertical-scroll-proportion="0.0">
-=======
-    <entry file="file://$PROJECT_DIR$/kernel/src/main/scala/config/ActiveObjectGuiceConfigurator.scala">
-      <provider selected="true" editor-type-id="text-editor">
-        <state line="98" column="78" selection-start="4514" selection-end="4514" vertical-scroll-proportion="-3.9615386">
->>>>>>> 7f60a4a9
-          <folding />
-        </state>
-      </provider>
-    </entry>
-<<<<<<< HEAD
-    <entry file="file://$PROJECT_DIR$/WEB-INF/classes/se/scalablesolutions/akka/kernel/CassandraNode.class">
-      <provider selected="true" editor-type-id="text-editor">
-        <state line="0" column="0" selection-start="0" selection-end="0" vertical-scroll-proportion="0.0">
-=======
+        <state line="6" column="37" selection-start="161" selection-end="161" vertical-scroll-proportion="0.0">
+          <folding />
+        </state>
+      </provider>
+    </entry>
+    <entry file="file://$PROJECT_DIR$/kernel/src/main/scala/Supervisor.scala">
+      <provider selected="true" editor-type-id="text-editor">
+        <state line="334" column="0" selection-start="11876" selection-end="11876" vertical-scroll-proportion="0.0">
+          <folding />
+        </state>
+      </provider>
+    </entry>
+    <entry file="file://$PROJECT_DIR$/kernel/src/main/scala/GenericServer.scala">
+      <provider selected="true" editor-type-id="text-editor">
+        <state line="261" column="124" selection-start="8504" selection-end="8504" vertical-scroll-proportion="0.0">
+          <folding />
+        </state>
+      </provider>
+    </entry>
+    <entry file="file://$PROJECT_DIR$/kernel/src/test/scala/SupervisorSpec.scala">
+      <provider selected="true" editor-type-id="text-editor">
+        <state line="390" column="62" selection-start="10099" selection-end="10099" vertical-scroll-proportion="0.0">
+          <folding />
+        </state>
+      </provider>
+    </entry>
+    <entry file="file://$PROJECT_DIR$/kernel/src/test/scala/GenericServerContainerSuite.scala">
+      <provider selected="true" editor-type-id="text-editor">
+        <state line="178" column="0" selection-start="3504" selection-end="3504" vertical-scroll-proportion="0.0">
+          <folding />
+        </state>
+      </provider>
+    </entry>
     <entry file="file://$PROJECT_DIR$/kernel/src/main/scala/reactor/EventBasedDispatcher.scala">
       <provider selected="true" editor-type-id="text-editor">
-        <state line="33" column="0" selection-start="1265" selection-end="1265" vertical-scroll-proportion="0.0">
->>>>>>> 7f60a4a9
-          <folding />
-        </state>
-      </provider>
-    </entry>
-<<<<<<< HEAD
-    <entry file="file://$PROJECT_DIR$/kernel/src/main/scala/Transaction.scala">
-      <provider selected="true" editor-type-id="text-editor">
-        <state line="86" column="0" selection-start="2898" selection-end="2898" vertical-scroll-proportion="0.0">
-=======
-    <entry file="file://$PROJECT_DIR$/kernel/src/main/scala/ActiveObject.scala">
-      <provider selected="true" editor-type-id="text-editor">
-        <state line="215" column="69" selection-start="7755" selection-end="7755" vertical-scroll-proportion="0.0">
->>>>>>> 7f60a4a9
-          <folding />
-        </state>
-      </provider>
-    </entry>
-<<<<<<< HEAD
-    <entry file="file://$PROJECT_DIR$/WEB-INF/classes/se/scalablesolutions/akka/kernel/Transaction.class">
-      <provider selected="true" editor-type-id="text-editor">
-        <state line="16" column="0" selection-start="1321" selection-end="1321" vertical-scroll-proportion="0.0">
-=======
-    <entry file="jar://$MAVEN_REPOSITORY$/org/scala-lang/scala-library/2.7.3/scala-library-2.7.3-sources.jar!/scala/Product.scala">
-      <provider selected="true" editor-type-id="text-editor">
-        <state line="19" column="0" selection-start="767" selection-end="767" vertical-scroll-proportion="0.0">
->>>>>>> 7f60a4a9
-          <folding />
-        </state>
-      </provider>
-    </entry>
-<<<<<<< HEAD
-    <entry file="file://$PROJECT_DIR$/kernel/src/main/scala/ActiveObject.scala">
-      <provider selected="true" editor-type-id="text-editor">
-        <state line="0" column="109" selection-start="3" selection-end="3" vertical-scroll-proportion="0.0">
-=======
-    <entry file="file://$PROJECT_DIR$/kernel/src/test/scala/JerseySpec.scala">
-      <provider selected="true" editor-type-id="text-editor">
-        <state line="30" column="6" selection-start="0" selection-end="2793" vertical-scroll-proportion="0.0">
->>>>>>> 7f60a4a9
-          <folding />
-        </state>
-      </provider>
-    </entry>
-<<<<<<< HEAD
-    <entry file="file://$PROJECT_DIR$/fun-test-java/src/test/java/se/scalablesolutions/akka/api/PersistentStateTest.java">
-      <provider selected="true" editor-type-id="text-editor">
-        <state line="58" column="14" selection-start="2649" selection-end="2649" vertical-scroll-proportion="0.0">
-=======
-    <entry file="file://$PROJECT_DIR$/kernel/src/test/scala/SupervisorSpec.scala">
-      <provider selected="true" editor-type-id="text-editor">
-        <state line="43" column="30" selection-start="1227" selection-end="1227" vertical-scroll-proportion="0.0">
->>>>>>> 7f60a4a9
-          <folding />
-        </state>
-      </provider>
-    </entry>
-<<<<<<< HEAD
-    <entry file="jar://$MAVEN_REPOSITORY$/org/scala-lang/scala-library/2.7.3/scala-library-2.7.3-sources.jar!/scala/RandomAccessSeq.scala">
-      <provider selected="true" editor-type-id="text-editor">
-        <state line="245" column="6" selection-start="10181" selection-end="10181" vertical-scroll-proportion="0.0">
-=======
-    <entry file="file://$PROJECT_DIR$/kernel/src/test/scala/GenericServerSpec.scala">
-      <provider selected="true" editor-type-id="text-editor">
-        <state line="17" column="22" selection-start="364" selection-end="364" vertical-scroll-proportion="0.0">
->>>>>>> 7f60a4a9
-          <folding />
-        </state>
-      </provider>
-    </entry>
-<<<<<<< HEAD
-    <entry file="jar://$PROJECT_DIR$/../../../bin/scala-2.7.3.final/src/scala-library-src.jar!/scala/Seq.scala">
-      <provider selected="true" editor-type-id="text-editor">
-        <state line="197" column="6" selection-start="6523" selection-end="6523" vertical-scroll-proportion="0.0">
-=======
-    <entry file="file://$PROJECT_DIR$/kernel/src/test/scala/GenericServerContainerSuite.scala">
-      <provider selected="true" editor-type-id="text-editor">
-        <state line="17" column="6" selection-start="352" selection-end="352" vertical-scroll-proportion="0.0">
->>>>>>> 7f60a4a9
-          <folding />
-        </state>
-      </provider>
-    </entry>
-<<<<<<< HEAD
-    <entry file="file://$PROJECT_DIR$/fun-test-java/src/test/java/se/scalablesolutions/akka/api/PersistentStateful.java">
-      <provider selected="true" editor-type-id="text-editor">
-        <state line="8" column="51" selection-start="364" selection-end="364" vertical-scroll-proportion="0.0">
-=======
-    <entry file="jar:///System/Library/Frameworks/JavaVM.framework/Versions/1.6.0/Home/../Classes/classes.jar!/java/lang/Object.class">
-      <provider selected="true" editor-type-id="text-editor">
-        <state line="25" column="27" selection-start="684" selection-end="684" vertical-scroll-proportion="0.0">
->>>>>>> 7f60a4a9
-          <folding />
-        </state>
-      </provider>
-    </entry>
-<<<<<<< HEAD
-    <entry file="file://$PROJECT_DIR$/kernel/src/main/scala/State.scala">
-      <provider selected="true" editor-type-id="text-editor">
-        <state line="204" column="66" selection-start="7094" selection-end="7094" vertical-scroll-proportion="0.0">
-=======
-    <entry file="file://$PROJECT_DIR$/kernel/src/main/scala/GenericServer.scala">
-      <provider selected="true" editor-type-id="text-editor">
-        <state line="76" column="0" selection-start="2333" selection-end="2333" vertical-scroll-proportion="-4.6153846">
->>>>>>> 7f60a4a9
-          <folding />
-        </state>
-      </provider>
-    </entry>
-<<<<<<< HEAD
-    <entry file="file://$PROJECT_DIR$/kernel/src/main/scala/CassandraNode.scala">
-      <provider selected="true" editor-type-id="text-editor">
-        <state line="0" column="4" selection-start="3" selection-end="3" vertical-scroll-proportion="0.0">
-=======
-    <entry file="file://$PROJECT_DIR$/kernel/src/main/scala/Supervisor.scala">
-      <provider selected="true" editor-type-id="text-editor">
-        <state line="61" column="183" selection-start="1819" selection-end="1819" vertical-scroll-proportion="0.03956479">
->>>>>>> 7f60a4a9
+        <state line="13" column="0" selection-start="454" selection-end="454" vertical-scroll-proportion="0.2035225">
           <folding />
         </state>
       </provider>
