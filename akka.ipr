--- conflicted
+++ resolved
@@ -1379,17 +1379,6 @@
         <root url="jar://$MAVEN_REPOSITORY$/org/codehaus/jackson/3.1.0/jackson-3.1.0-sources.jar!/" />
       </SOURCES>
     </library>
-<<<<<<< HEAD
-    <library name="Maven: org.google.code:protobuf-java:2.0.3">
-      <CLASSES>
-        <root url="jar://$MAVEN_REPOSITORY$/org/google/code/protobuf-java/2.0.3/protobuf-java-2.0.3.jar!/" />
-      </CLASSES>
-      <JAVADOC>
-        <root url="jar://$MAVEN_REPOSITORY$/org/google/code/protobuf-java/2.0.3/protobuf-java-2.0.3-javadoc.jar!/" />
-      </JAVADOC>
-      <SOURCES>
-        <root url="jar://$MAVEN_REPOSITORY$/org/google/code/protobuf-java/2.0.3/protobuf-java-2.0.3-sources.jar!/" />
-=======
     <library name="Maven: junit:junit:4.4">
       <CLASSES>
         <root url="jar://$MAVEN_REPOSITORY$/junit/junit/4.4/junit-4.4.jar!/" />
@@ -1399,7 +1388,6 @@
       </JAVADOC>
       <SOURCES>
         <root url="jar://$MAVEN_REPOSITORY$/junit/junit/4.4/junit-4.4-sources.jar!/" />
->>>>>>> f016ed42
       </SOURCES>
     </library>
     <library name="Maven: org.codehaus.jackson:jackson-core-asl:1.1.0">
@@ -1435,17 +1423,6 @@
         <root url="jar://$MAVEN_REPOSITORY$/org/codehaus/jackson/jackson-mapper-asl/1.1.0/jackson-mapper-asl-1.1.0-sources.jar!/" />
       </SOURCES>
     </library>
-<<<<<<< HEAD
-    <library name="Maven: junit:junit:4.4">
-      <CLASSES>
-        <root url="jar://$MAVEN_REPOSITORY$/junit/junit/4.4/junit-4.4.jar!/" />
-      </CLASSES>
-      <JAVADOC>
-        <root url="jar://$MAVEN_REPOSITORY$/junit/junit/4.4/junit-4.4-javadoc.jar!/" />
-      </JAVADOC>
-      <SOURCES>
-        <root url="jar://$MAVEN_REPOSITORY$/junit/junit/4.4/junit-4.4-sources.jar!/" />
-=======
     <library name="Maven: com.google.protobuf:protobuf-java:2.1.0">
       <CLASSES>
         <root url="jar://$MAVEN_REPOSITORY$/com/google/protobuf/protobuf-java/2.1.0/protobuf-java-2.1.0.jar!/" />
@@ -1477,7 +1454,6 @@
       </JAVADOC>
       <SOURCES>
         <root url="jar://$MAVEN_REPOSITORY$/com/twitter/scala-json/1.0/scala-json-1.0-sources.jar!/" />
->>>>>>> f016ed42
       </SOURCES>
     </library>
   </component>
